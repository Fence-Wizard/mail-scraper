--- conflicted
+++ resolved
@@ -13,20 +13,18 @@
     # The root folder name under which jobs are organized
     root_folder_name: str = "2024 Jobs"
 
-<<<<<<< HEAD
     # load from .env file
     model_config = ConfigDict(
         env_file=".env",
         env_file_encoding="utf-8",
     )
-=======
+
     # Toggle verbose debug logging
     debug: bool = False
 
     class Config:
         env_file = ".env"
         env_file_encoding = "utf-8"
->>>>>>> e4e4621b
 
 # instantiate at import time
 settings = Settings()